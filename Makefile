--- conflicted
+++ resolved
@@ -19,11 +19,7 @@
 
 # link it all together
 $(TARGET): png2gba.c
-<<<<<<< HEAD
-	$(CC) $(FLAGS) -o $(TARGET) png2gba.c -lpng
-=======
 	$(CC) $(FLAGS) -o $(TARGET) png2gba.c $(LINK_FLAGS)
->>>>>>> be1417d2
 
 # tidy up
 clean:
